--- conflicted
+++ resolved
@@ -98,6 +98,7 @@
 
 import (
 	"fmt"
+	"time"
 	"unsafe"
 
 	"github.com/lirm/aeron-go/aeron/atomic"
@@ -105,14 +106,11 @@
 	"github.com/lirm/aeron-go/aeron/idlestrategy"
 	"github.com/lirm/aeron-go/aeron/util"
 
-	"fmt"
-	"time"
 )
 
 const COUNTER_LENGTH = util.CacheLineLength * 2
 
 const FULL_LABEL_LENGTH = util.CacheLineLength * 6
-const KEY_OFFSET = 16
 const LABEL_OFFSET = util.CacheLineLength * 2
 const METADATA_LENGTH = LABEL_OFFSET + FULL_LABEL_LENGTH
 const MAX_KEY_LENGTH = (util.CacheLineLength * 2) - (util.SizeOfInt32 * 2) - util.SizeOfInt64
@@ -124,7 +122,6 @@
 const RECORD_RECLAIMED int32 = -1
 const RECORD_UNUSED int32 = 0
 const RECORD_ALLOCATED int32 = 1
-const RECORD_RECLAIMED int32 = -1
 
 const NullCounterId = int32(-1)
 
@@ -134,7 +131,6 @@
 const SOURCE_IDENTITY_OFFSET = SOURCE_IDENTITY_LENGTH_OFFSET + 4
 
 const NULL_RECORDING_ID = -1
-const NULL_COUNTER_ID = -1
 
 // From LocalSocketAddressStatus.Java
 const CHANNEL_STATUS_ID_OFFSET = 0
@@ -199,14 +195,8 @@
 		if RECORD_UNUSED == recordStatus {
 			break
 		} else if RECORD_ALLOCATED == recordStatus {
-<<<<<<< HEAD
 			typeId := reader.metaData.GetInt32(i + TYPE_ID_OFFSET)
-			labelSize := reader.metaData.GetInt32(i + LABEL_OFFSET)
-			label := string(reader.metaData.GetBytesArray(i+4+LABEL_OFFSET, labelSize))
-=======
-			typeId := reader.metaData.GetInt32(i + 4)
 			label := reader.labelValue(i)
->>>>>>> 3dd7a44b
 
 			// TODO Get the key buffer
 
@@ -239,7 +229,48 @@
 			}
 		}
 	}
-<<<<<<< HEAD
+	return NullCounterId
+}
+
+// GetKeyPartInt32 returns an int32 portion of the key at the specified offset
+func (reader *Reader) GetKeyPartInt32(counterId int32, offset int32) (int32, error) {
+	if err := reader.validateCounterIdAndOffset(counterId, offset+util.SizeOfInt32); err != nil {
+		return 0, err
+	}
+	metaDataOffset := counterId * METADATA_LENGTH
+	recordStatus := reader.metaData.GetInt32Volatile(metaDataOffset)
+	if recordStatus != RECORD_ALLOCATED {
+		return 0, fmt.Errorf("counterId=%d recordStatus=%d", counterId, recordStatus)
+	}
+	return reader.metaData.GetInt32(metaDataOffset + KEY_OFFSET + offset), nil
+}
+
+// GetKeyPartInt64 returns an int64 portion of the key at the specified offset
+func (reader *Reader) GetKeyPartInt64(counterId int32, offset int32) (int64, error) {
+	if err := reader.validateCounterIdAndOffset(counterId, offset+util.SizeOfInt64); err != nil {
+		return 0, err
+	}
+	metaDataOffset := counterId * METADATA_LENGTH
+	recordStatus := reader.metaData.GetInt32Volatile(metaDataOffset)
+	if recordStatus != RECORD_ALLOCATED {
+		return 0, fmt.Errorf("counterId=%d recordStatus=%d", counterId, recordStatus)
+	}
+	return reader.metaData.GetInt64(metaDataOffset + KEY_OFFSET + offset), nil
+}
+
+func (reader *Reader) validateCounterIdAndOffset(counterId int32, offset int32) error {
+	if counterId < 0 || counterId >= int32(reader.maxCounterID) {
+		return fmt.Errorf("counterId=%d maxCounterId=%d", counterId, reader.maxCounterID)
+	}
+	if offset < 0 || offset >= MAX_KEY_LENGTH {
+		return fmt.Errorf("counterId=%d offset=%d maxKeyLength=%d", counterId, offset, MAX_KEY_LENGTH)
+	}
+	return nil
+}
+
+func (reader *Reader) labelValue(metaDataOffset int32) string {
+	labelSize := reader.metaData.GetInt32(metaDataOffset + LABEL_OFFSET)
+	return string(reader.metaData.GetBytesArray(metaDataOffset+LABEL_OFFSET+4, labelSize))
 }
 
 // MaxCounterID returns the reader's maximum CounterID
@@ -264,7 +295,7 @@
 
 // FindCounterIDByRecording finds the active counter id for a stream
 // based on the recording id
-// Returns the counterID if found otherwise NULL_COUNTER_ID
+// Returns the counterID if found otherwise NullCounterId
 func (reader *Reader) FindCounterIDByRecording(recordingID int64) int32 {
 	buffer := reader.MetaData()
 
@@ -279,11 +310,11 @@
 			break
 		}
 	}
-	return NULL_COUNTER_ID
+	return NullCounterId
 }
 
 // FindCounterIDBySession finds the active counterID for a stream based on the sessionID
-// Returns the counterID if found otherwise NULL_COUNTER_ID
+// Returns the counterID if found otherwise NullCounterId
 func (reader *Reader) FindCounterIDBySession(sessionID int32) int32 {
 	buffer := reader.MetaData()
 	for i, size := int32(0), reader.MaxCounterID(); i < int32(size); i++ {
@@ -298,7 +329,7 @@
 			break
 		}
 	}
-	return NULL_COUNTER_ID
+	return NullCounterId
 }
 
 // RecordingID finds the active counterID for a stream based on the sessionID
@@ -338,7 +369,7 @@
 }
 
 // AwaitRecordingCounterID waits for a specific counterID to appear and return it
-// On timeout return (NULL_COUNTER_ID, error)
+// On timeout return (NullCounterId, error)
 func (reader *Reader) AwaitRecordingCounterID(sessionID int32) (int32, error) {
 	start := time.Now()
 	idler := idlestrategy.Sleeping{SleepFor: time.Millisecond * 50} // FIXME: tune, // FIXME: parameterize?
@@ -346,13 +377,13 @@
 	for {
 		counterID := reader.FindCounterIDBySession(sessionID)
 		//fmt.Printf("counterID:%d, sessionID:%d\n", counterID, sessionID)
-		if counterID != NULL_COUNTER_ID {
+		if counterID != NullCounterId {
 			return counterID, nil
 		} else {
 			// Idle and check timeout
 			idler.Idle(0)
 			if time.Since(start) > time.Second*15 { // FIXME: tune, // FIXME: parameterize?
-				return NULL_COUNTER_ID, fmt.Errorf("Timeout waiting for counter:%d", counterID)
+				return NullCounterId, fmt.Errorf("Timeout waiting for counter:%d", counterID)
 			}
 		}
 	}
@@ -453,48 +484,4 @@
 		}
 	}
 	return nil
-=======
-	return NullCounterId
-}
-
-// GetKeyPartInt32 returns an int32 portion of the key at the specified offset
-func (reader *Reader) GetKeyPartInt32(counterId int32, offset int32) (int32, error) {
-	if err := reader.validateCounterIdAndOffset(counterId, offset+util.SizeOfInt32); err != nil {
-		return 0, err
-	}
-	metaDataOffset := counterId * METADATA_LENGTH
-	recordStatus := reader.metaData.GetInt32Volatile(metaDataOffset)
-	if recordStatus != RECORD_ALLOCATED {
-		return 0, fmt.Errorf("counterId=%d recordStatus=%d", counterId, recordStatus)
-	}
-	return reader.metaData.GetInt32(metaDataOffset + KEY_OFFSET + offset), nil
-}
-
-// GetKeyPartInt64 returns an int64 portion of the key at the specified offset
-func (reader *Reader) GetKeyPartInt64(counterId int32, offset int32) (int64, error) {
-	if err := reader.validateCounterIdAndOffset(counterId, offset+util.SizeOfInt64); err != nil {
-		return 0, err
-	}
-	metaDataOffset := counterId * METADATA_LENGTH
-	recordStatus := reader.metaData.GetInt32Volatile(metaDataOffset)
-	if recordStatus != RECORD_ALLOCATED {
-		return 0, fmt.Errorf("counterId=%d recordStatus=%d", counterId, recordStatus)
-	}
-	return reader.metaData.GetInt64(metaDataOffset + KEY_OFFSET + offset), nil
-}
-
-func (reader *Reader) validateCounterIdAndOffset(counterId int32, offset int32) error {
-	if counterId < 0 || counterId >= int32(reader.maxCounterID) {
-		return fmt.Errorf("counterId=%d maxCounterId=%d", counterId, reader.maxCounterID)
-	}
-	if offset < 0 || offset >= MAX_KEY_LENGTH {
-		return fmt.Errorf("counterId=%d offset=%d maxKeyLength=%d", counterId, offset, MAX_KEY_LENGTH)
-	}
-	return nil
-}
-
-func (reader *Reader) labelValue(metaDataOffset int32) string {
-	labelSize := reader.metaData.GetInt32(metaDataOffset + LABEL_OFFSET)
-	return string(reader.metaData.GetBytesArray(metaDataOffset+LABEL_OFFSET+4, labelSize))
->>>>>>> 3dd7a44b
 }