--- conflicted
+++ resolved
@@ -439,11 +439,7 @@
 		if sub.streamId == streamId {
 			image := sub.subscription.removeImage(correlationId)
 			if nil != image {
-<<<<<<< HEAD
-				cc.lingeringResources <- LingerResourse{time.Now().UnixNano(), image}
-=======
 				cc.lingeringResources <- LingerResourse{time.Now().UnixNano(), *image}
->>>>>>> b5be84a8
 			}
 		}
 	}
